--- conflicted
+++ resolved
@@ -39,13 +39,9 @@
                      apply_noise=True,
                      ant_pert=False,
                      seed=None,
-<<<<<<< HEAD
                      ant_pert_sigma=0.0,
                      big_array=False)
                         
-=======
-                     ant_pert_sigma=0.0)
-    
     # Diffuse model specification
     cfg_diffuse = dict( use_diffuse=False,
                         nside=64,
@@ -54,7 +50,6 @@
                         beam_pol='XX',
                         nprocs=1 ) # FIXME
     
->>>>>>> 7facb3ec
     # Beam model parameters
     cfg_beam = dict( ref_freq=1.e8,
                      spindex=-0.6975,
@@ -68,7 +63,7 @@
                      ystretch_sigma=0.0,
                      xystretch_same=True,
                      xystretch_dist=None,
-                     rotation_dist=None,
+                     rotation_dist='',
                      rotation_mean=0.0,
                      rotation_sigma=0.0,
                      mainlobe_width=0.3, 
@@ -129,12 +124,8 @@
     if cfg_spec['ant_pert']:
         np.random.seed(cfg_spec['seed'])
         for i in range(Nant):
-<<<<<<< HEAD
-            ants[i] = tuple(list(ants[i]) + (cfg_spec['ant_pert_sigma'] * np.random.randn(3))) #3 for x,y,z
-=======
             ants[i] = tuple(list(ants[i]) + 
                             (cfg_spec['ant_pert_sigma']*np.random.randn(3))) #3 for x,y,z
->>>>>>> 7facb3ec
     
     # Build empty UVData object with correct dimensions
     uvd = utils.empty_uvdata(ants=ants, **cfg_spec)
@@ -160,18 +151,6 @@
 
         np.random.seed(cfg_beam['seed'])
 
-<<<<<<< HEAD
-        #to perturb mainlobe
-        mainlobe_scale = mainlobe_scale_sigma * np.random.randn(Nant) + mainlobe_scale_mean
-
-        #to perturb xstretch and ystretch
-        xstretch = np.full(Nant,xstretch_mean)
-        ystretch = np.full(Nant,ystretch_mean)
-        
-        if cfg_beam['xystretch_dist']=='Gaussian':
-            xstretch = xstretch_sigma * np.random.randn(Nant) + xstretch_mean
-            if cfg_beam['xystretch_same']==True:
-=======
         # Perturb mainlobe
         mainlobe_scale = mainlobe_scale_sigma * np.random.randn(Nant) \
                        + mainlobe_scale_mean
@@ -183,38 +162,10 @@
         if cfg_beam['xystretch_dist'] == 'Gaussian':
             xstretch = xstretch_sigma * np.random.randn(Nant) + xstretch_mean
             if cfg_beam['xystretch_same']:
->>>>>>> 7facb3ec
                 ystretch = xstretch
             else:
                 ystretch = ystretch_sigma * np.random.randn(Nant) + ystretch_mean
     
-<<<<<<< HEAD
-        if cfg_beam['xystretch_dist']=='Uniform': 
-            xstretch = np.random.uniform(-2.*xstretch_sigma,2.*xstretch_sigma,Nant) + xstretch_mean
-            if cfg_beam['xystretch_same']==True:
-                ystretch = xstretch
-            else:
-                ystretch = np.random.uniform(-2.*ystretch_sigma,2.*ystretch_sigma,Nant) + ystretch_mean
-
-        if cfg_beam['xystretch_dist']=='Outlier':
-            xstretch[cfg_beam['outlier_ant_id']] = cfg_beam['outlier_xstretch']
-            ystretch = xstretch
-
-        #to perturb rotation
-        rotation = np.zeros(Nant)
-        if cfg_beam['rotation_dist']=='Gaussian': 
-            rotation = rotation_sigma * np.random.randn(Nant) + rotation_mean
-
-        if cfg_beam['rotation_dist']=='Uniform':
-            rotation = np.random.uniform(0.,360.,Nant)
-
-        #to perturb sidelobe and other perturbation
-        beam_list = [PerturbedPolyBeam(np.random.randn(cfg_beam['nmodes']),
-                                       mainlobe_scale= mainlobe_scale[i],
-                                       xstretch=xstretch[i], ystretch=ystretch[i],
-                                       rotation=rotation[i],
-                                        **cfg_beam) for i in range(Nant)]
-=======
         if cfg_beam['xystretch_dist'] == 'Uniform': 
             xstretch = xstretch_mean + np.random.uniform(-2.*xstretch_sigma, 
                                                          2.*xstretch_sigma, 
@@ -246,7 +197,6 @@
                                        ystretch=ystretch[i],
                                        rotation=rotation[i],
                                        **cfg_beam) for i in range(Nant)]
->>>>>>> 7facb3ec
     else:
         beam_list = [PolyBeam(**cfg_beam) for i in range(Nant)]
 
